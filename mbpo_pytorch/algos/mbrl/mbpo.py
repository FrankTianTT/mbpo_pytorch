from __future__ import annotations

from itertools import count
from operator import itemgetter
from typing import TYPE_CHECKING, Dict, List

import numpy as np
import torch

from mbpo_pytorch.misc import logger

if TYPE_CHECKING:
    from mbpo_pytorch.storages import SimpleUniversalBuffer as Buffer
    from mbpo_pytorch.models.dynamics import BaseDynamics
    from mbpo_pytorch.envs.virtual_env import VecVirtualEnv


# noinspection DuplicatedCode
def split_model_buffer(buffer: Buffer, ratio: float):
    full_indices = np.arange(buffer.size)
    np.random.shuffle(full_indices)
    train_indices = full_indices[:int(ratio * buffer.size)]
    val_indices = full_indices[int(ratio * buffer.size):]
    return train_indices, val_indices


class MBPO:
    def __init__(self, dynamics: BaseDynamics, batch_size: int, max_num_epochs: int,
                 rollout_schedule: List[int], l2_loss_coefs: List[float], lr, max_grad_norm=2, verbose=0):
        self.dynamics = dynamics
        self.epoch = 0

        self.max_num_epochs = max_num_epochs
        self.num_rollout_steps = 0
        self.rollout_schedule = rollout_schedule
        self.batch_size = batch_size
        self.l2_loss_coefs = l2_loss_coefs
        self.max_grad_norm = max_grad_norm
        self.training_ratio = 0.8

        self.dynamics_optimizer = torch.optim.Adam(self.dynamics.parameters(), lr)
        self.elite_dynamics_indices = []
        self.max_unupdated_epochs = 5
        self.verbose = verbose

    @staticmethod
    def check_buffer(buffer):
        assert {'states', 'actions', 'rewards', 'masks', 'next_states'}.issubset(buffer.entry_infos.keys())

    def compute_loss(self, samples: Dict[str, torch.Tensor], use_var_loss=True, use_l2_loss=True):
        states, actions, next_states, rewards, masks = \
            itemgetter('states', 'actions', 'next_states', 'rewards', 'masks')(samples)

        diff_state_means, diff_state_logvars, reward_means, reward_logvars = \
            itemgetter('diff_state_means', 'diff_state_logvars', 'reward_means', 'reward_logvars') \
                (self.dynamics.forward(states, actions))

        means, logvars = torch.cat([diff_state_means, reward_means], dim=-1), \
                         torch.cat([diff_state_logvars, reward_logvars], dim=-1)
        targets = torch.cat([next_states - states, rewards], dim=-1)
        targets, masks = targets.repeat(means.shape[0], 1, 1), masks.repeat(means.shape[0], 1, 1)

        inv_vars = torch.exp(-logvars)

        mse_losses = torch.mean(((means - targets) ** 2) * inv_vars * masks, dim=[-2, -1])
        if use_var_loss:
            var_losses = torch.mean(logvars * masks, dim=[-2, -1])
            model_losses = mse_losses + var_losses
        else:
            model_losses = mse_losses

        if use_l2_loss:
            l2_losses = self.dynamics.compute_l2_loss(self.l2_loss_coefs)
            return model_losses, l2_losses
        else:
            return model_losses, None

    def update(self, model_buffer: Buffer) -> Dict[str, float]:
        model_loss_epoch = 0.
        l2_loss_epoch = 0.

        if self.max_num_epochs:
            epoch_iter = range(self.max_num_epochs)
        else:
            epoch_iter = count()

        train_indices, val_indices = split_model_buffer(model_buffer, self.training_ratio)

        num_epoch_after_update = 0
        num_updates = 0

        self.dynamics.reset_best_snapshots()

        for epoch in epoch_iter:
            train_gen = model_buffer.get_batch_generator_epoch(self.batch_size, train_indices)
            val_gen = model_buffer.get_batch_generator_epoch(None, val_indices)

            for samples in train_gen:
                train_model_loss, train_l2_loss = self.compute_loss(samples, True, True)
                train_model_loss, train_l2_loss = train_model_loss.sum(), train_l2_loss.sum()
                train_model_loss += \
<<<<<<< HEAD
                    0.01 * (torch.sum(self.dynamics.max_logvar) - torch.sum(self.dynamics.min_logvar))
=======
                    0.01 * (torch.sum(self.dynamics.max_state_logvar) + torch.sum(self.dynamics.max_reward_logvar) -
                            torch.sum(self.dynamics.min_state_logvar) - torch.sum(self.dynamics.min_reward_logvar))
>>>>>>> 3551c330

                model_loss_epoch += train_model_loss.item()
                l2_loss_epoch += train_l2_loss.item()

                self.dynamics_optimizer.zero_grad()
                (train_l2_loss + train_model_loss).backward()
                self.dynamics_optimizer.step()

                num_updates += 1

            with torch.no_grad():
                val_model_loss, _ = self.compute_loss(next(val_gen), False, False)
            updated = self.dynamics.update_best_snapshots(val_model_loss, epoch)
            if updated:
                num_epoch_after_update = 0
            else:
                num_epoch_after_update += 1
            if num_epoch_after_update > self.max_unupdated_epochs:
                break

        model_loss_epoch /= num_updates
        l2_loss_epoch /= num_updates

        val_gen = model_buffer.get_batch_generator_epoch(None, val_indices)
        best_epochs = self.dynamics.load_best_snapshots()
        with torch.no_grad():
            val_model_loss, _ = self.compute_loss(next(val_gen), False, False)
        self.dynamics.update_elite_indices(val_model_loss)

        if self.verbose > 0:
            logger.log('[ Model Traning ] Converge at epoch {}'.format(epoch))
            logger.log('[ Model Traning ] Load best state_dict from epoch {}'.format(best_epochs))
            logger.log('[ Model Traning ] Validation Model loss of elite networks: {}'.
                       format(val_model_loss.cpu().numpy()[self.dynamics.elite_indices]))

        return {'model_loss': model_loss_epoch, 'l2_loss': l2_loss_epoch}

    def update_rollout_length(self, epoch: int):
        min_epoch, max_epoch, min_length, max_length = self.rollout_schedule
        if epoch <= min_epoch:
            y = min_length
        else:
            dx = (epoch - min_epoch) / (max_epoch - min_epoch)
            dx = min(dx, 1)
            y = dx * (max_length - min_length) + min_length
        y = int(y)
        if self.verbose > 0 and self.num_rollout_steps != y:
            logger.log('[ Model Rollout ] Max rollout length {} -> {} '.format(self.num_rollout_steps, y))
        self.num_rollout_steps = y

    # noinspection PyTypeChecker
    def collect_data(self, virtual_envs: VecVirtualEnv, policy_buffer: Buffer, initial_states: torch.Tensor, actor):
        states = initial_states
        batch_size = initial_states.shape[0]
        num_total_samples = 0
        for step in range(self.num_rollout_steps):
            with torch.no_grad():
                actions = actor.act(states)['actions']
            next_states, rewards, dones, _ = virtual_envs.step_with_states(states, actions)
            masks = torch.tensor([[0.0] if done else [1.0] for done in dones], dtype=torch.float32)
            policy_buffer.insert(states=states, actions=actions, masks=masks, rewards=rewards,
                                 next_states=next_states)
            num_total_samples += next_states.shape[0]
            states = next_states[torch.where(masks > 0.5)[0], :]
            if states.shape[0] == 0:
                logger.warn('[ Model Rollout ] Breaking early: {}'.format(step))
                break
        if self.verbose:
            logger.log('[ Model Rollout ] {} samples with average rollout length {:.2f}'.
                       format(num_total_samples, num_total_samples / batch_size))<|MERGE_RESOLUTION|>--- conflicted
+++ resolved
@@ -1,5 +1,4 @@
 from __future__ import annotations
-
 from itertools import count
 from operator import itemgetter
 from typing import TYPE_CHECKING, Dict, List
@@ -99,12 +98,8 @@
                 train_model_loss, train_l2_loss = self.compute_loss(samples, True, True)
                 train_model_loss, train_l2_loss = train_model_loss.sum(), train_l2_loss.sum()
                 train_model_loss += \
-<<<<<<< HEAD
-                    0.01 * (torch.sum(self.dynamics.max_logvar) - torch.sum(self.dynamics.min_logvar))
-=======
                     0.01 * (torch.sum(self.dynamics.max_state_logvar) + torch.sum(self.dynamics.max_reward_logvar) -
-                            torch.sum(self.dynamics.min_state_logvar) - torch.sum(self.dynamics.min_reward_logvar))
->>>>>>> 3551c330
+                            torch.sum(self.dynamics.min_state_logvar) + torch.sum(self.dynamics.min_reward_logvar))
 
                 model_loss_epoch += train_model_loss.item()
                 l2_loss_epoch += train_l2_loss.item()
@@ -155,7 +150,6 @@
             logger.log('[ Model Rollout ] Max rollout length {} -> {} '.format(self.num_rollout_steps, y))
         self.num_rollout_steps = y
 
-    # noinspection PyTypeChecker
     def collect_data(self, virtual_envs: VecVirtualEnv, policy_buffer: Buffer, initial_states: torch.Tensor, actor):
         states = initial_states
         batch_size = initial_states.shape[0]
