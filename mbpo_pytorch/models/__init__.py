--- conflicted
+++ resolved
@@ -1,12 +1,7 @@
 import torch
 from .actor import Actor
-<<<<<<< HEAD
-from .critic import VCritic, QCritic
-from .dynamics import Dynamics, RDynamics, EnsembleRDynamics, FastEnsembleRDynamics
-=======
 from .critic import QCritic
 from .dynamics import RDynamics, EnsembleRDynamics
->>>>>>> 3551c330
 from .normalizer import RunningNormalizer, BatchNormalizer
 
 setattr(torch, 'identity', lambda x: x)
