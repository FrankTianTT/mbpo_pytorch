from abc import ABC

import torch
import torch.nn as nn

<<<<<<< HEAD
from mbpo_pytorch.misc.distributions import FixedNormal, FixedCategorical, FixedBernoulli, TanhNormal, \
    FixedLimitedEntNormal
=======
from mbpo_pytorch.misc.distributions import FixedNormal, FixedCategorical, FixedBernoulli, \
    TanhNormal, FixedLimitedEntNormal
>>>>>>> 3551c330
from .utils import init


class CategoricalActorLayer(nn.Module, ABC):
    def __init__(self, num_inputs, num_outputs):
        super(CategoricalActorLayer, self).__init__()

        self.actor = nn.Linear(num_inputs, num_outputs)
        init(self.actor, lambda x: nn.init.orthogonal_(x, 0.01), lambda x: nn.init.constant_(x, 0))

    def forward(self, x):
        x = self.actor(x)
        return FixedCategorical(logits=x)


class GaussianActorLayer(nn.Module, ABC):
    def __init__(self, num_inputs, num_outputs, use_state_dependent_std):
        super(GaussianActorLayer, self).__init__()

        self.actor_mean = nn.Linear(num_inputs, num_outputs)
        init(self.actor_mean, nn.init.orthogonal_, lambda x: nn.init.constant_(x, 0))
        self.use_state_dependent_std = use_state_dependent_std
        if self.use_state_dependent_std:
            self.actor_logstd = nn.Linear(num_inputs, num_outputs)
            init(self.actor_logstd, nn.init.orthogonal_, lambda x: nn.init.constant_(x, 0))

        else:
            self.logstd = nn.Parameter(torch.zeros(num_outputs), requires_grad=True)

    def forward(self, x):
        action_mean = self.actor_mean(x)

        if self.use_state_dependent_std:
            logstd = self.actor_logstd(x)
        else:
            logstd = self.logstd

        return FixedNormal(action_mean, logstd.exp()), action_mean, logstd


class LimitedEntGaussianActorLayer(nn.Module, ABC):
    def __init__(self, num_inputs, num_outputs, use_state_dependent_std):
        super(LimitedEntGaussianActorLayer, self).__init__()

        self.actor_mean = nn.Linear(num_inputs, num_outputs)
        init(self.actor_mean, nn.init.orthogonal_, lambda x: nn.init.constant_(x, 0))
        self.use_state_dependent_std = use_state_dependent_std
        if self.use_state_dependent_std:
            self.actor_logstd = nn.Linear(num_inputs, num_outputs)
            init(self.actor_logstd, nn.init.orthogonal_, lambda x: nn.init.constant_(x, 0))

        else:
            self.logstd = nn.Parameter(torch.zeros(num_outputs), requires_grad=True)

    def forward(self, x):
        action_mean = self.actor_mean(x)

        if self.use_state_dependent_std:
            logstd = self.actor_logstd(x)
        else:
            logstd = self.logstd

        return FixedLimitedEntNormal(action_mean, logstd.exp()), action_mean, logstd


class BernoulliActorLayer(nn.Module):
    def __init__(self, num_inputs, num_outputs):
        super(BernoulliActorLayer, self).__init__()

        self.actor = nn.Linear(num_inputs, num_outputs)
        init(self.actor, nn.init.orthogonal_, lambda x: nn.init. constant_(x, 0))

    def forward(self, x):
        x = self.actor(x)
        return FixedBernoulli(logits=x)


class TanhGaussainActorLayer(nn.Module, ABC):
    def __init__(self, num_inputs, num_outputs, use_state_dependent_std, init_w=1e-3):
        super(TanhGaussainActorLayer, self).__init__()

        self.actor_mean = nn.Linear(num_inputs, num_outputs)
        init(self.actor_mean, lambda x: nn.init.uniform_(x, -init_w, init_w),
                              lambda x: nn.init.uniform_(x, -init_w, init_w))

        self.state_dependent_std = use_state_dependent_std
        if self.state_dependent_std:
            self.actor_logstd = nn.Linear(num_inputs, num_outputs)
            init(self.actor_logstd, lambda x: nn.init.uniform_(x, -init_w, init_w),
                 lambda x: nn.init.uniform_(x, -init_w, init_w))
        else:
            self.logstd = nn.Parameter(torch.zeros(num_outputs), requires_grad=True)
            self.actor_logstd = lambda _: self.logstd

    def forward(self, x):
        action_mean = self.actor_mean(x)
        action_logstd = self.actor_logstd(x)
        action_logstd = torch.clamp(action_logstd, -20, 2)

        return TanhNormal(action_mean, action_logstd.exp()), torch.tanh(action_mean), action_logstd<|MERGE_RESOLUTION|>--- conflicted
+++ resolved
@@ -1,19 +1,12 @@
-from abc import ABC
-
 import torch
 import torch.nn as nn
 
-<<<<<<< HEAD
-from mbpo_pytorch.misc.distributions import FixedNormal, FixedCategorical, FixedBernoulli, TanhNormal, \
-    FixedLimitedEntNormal
-=======
 from mbpo_pytorch.misc.distributions import FixedNormal, FixedCategorical, FixedBernoulli, \
     TanhNormal, FixedLimitedEntNormal
->>>>>>> 3551c330
 from .utils import init
 
 
-class CategoricalActorLayer(nn.Module, ABC):
+class CategoricalActorLayer(nn.Module):
     def __init__(self, num_inputs, num_outputs):
         super(CategoricalActorLayer, self).__init__()
 
@@ -25,7 +18,7 @@
         return FixedCategorical(logits=x)
 
 
-class GaussianActorLayer(nn.Module, ABC):
+class GaussianActorLayer(nn.Module):
     def __init__(self, num_inputs, num_outputs, use_state_dependent_std):
         super(GaussianActorLayer, self).__init__()
 
@@ -50,7 +43,7 @@
         return FixedNormal(action_mean, logstd.exp()), action_mean, logstd
 
 
-class LimitedEntGaussianActorLayer(nn.Module, ABC):
+class LimitedEntGaussianActorLayer(nn.Module):
     def __init__(self, num_inputs, num_outputs, use_state_dependent_std):
         super(LimitedEntGaussianActorLayer, self).__init__()
 
@@ -87,7 +80,7 @@
         return FixedBernoulli(logits=x)
 
 
-class TanhGaussainActorLayer(nn.Module, ABC):
+class TanhGaussainActorLayer(nn.Module):
     def __init__(self, num_inputs, num_outputs, use_state_dependent_std, init_w=1e-3):
         super(TanhGaussainActorLayer, self).__init__()
 
